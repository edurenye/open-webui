--- conflicted
+++ resolved
@@ -1348,12 +1348,8 @@
             requests_per_second=request.app.state.config.RAG_WEB_SEARCH_CONCURRENT_REQUESTS,
             trust_env=request.app.state.config.RAG_WEB_SEARCH_TRUST_ENV,
         )
-<<<<<<< HEAD
         docs = [doc async for doc in loader.alazy_load()]
         # docs = loader.load()
-        save_docs_to_vector_db(
-            request, docs, collection_name, overwrite=True, user=user
-=======
         docs = await loader.aload()
         await run_in_threadpool(
             save_docs_to_vector_db,
@@ -1361,8 +1357,7 @@
             docs,
             collection_name,
             overwrite=True,
-            user=user,
->>>>>>> 74c8690c
+            user=user
         )
 
         return {
