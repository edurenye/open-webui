--- conflicted
+++ resolved
@@ -58,12 +58,8 @@
     UPLOAD_DIR,
     DOCS_DIR,
     RAG_EMBEDDING_MODEL,
-<<<<<<< HEAD
-    RAG_EMBEDDING_MODEL_DEVICE_TYPE,
     RAG_EMBEDDING_MODEL_AUTO_UPDATE,
-=======
     DEVICE_TYPE,
->>>>>>> 1a2971ae
     CHROMA_CLIENT,
     CHUNK_SIZE,
     CHUNK_OVERLAP,
@@ -89,13 +85,8 @@
 
 app.state.sentence_transformer_ef = (
     embedding_functions.SentenceTransformerEmbeddingFunction(
-<<<<<<< HEAD
         model_name=app.state.RAG_EMBEDDING_MODEL_PATH,
-        device=RAG_EMBEDDING_MODEL_DEVICE_TYPE,
-=======
-        model_name=app.state.RAG_EMBEDDING_MODEL,
         device=DEVICE_TYPE,
->>>>>>> 1a2971ae
     )
 )
 
@@ -150,7 +141,6 @@
     status = True
     old_model_path = app.state.RAG_EMBEDDING_MODEL_PATH
     app.state.RAG_EMBEDDING_MODEL = form_data.embedding_model
-<<<<<<< HEAD
 
     log.debug(f"form_data.embedding_model: {form_data.embedding_model}")
     log.info(
@@ -164,7 +154,7 @@
         app.state.sentence_transformer_ef = (
             embedding_functions.SentenceTransformerEmbeddingFunction(
                 model_name=app.state.RAG_EMBEDDING_MODEL_PATH,
-                device=RAG_EMBEDDING_MODEL_DEVICE_TYPE,
+                device=DEVICE_TYPE,
             )
         )
     except Exception as e:
@@ -172,12 +162,6 @@
         raise HTTPException(
             status_code=status.HTTP_500_INTERNAL_SERVER_ERROR,
             detail=e,
-=======
-    app.state.sentence_transformer_ef = (
-        embedding_functions.SentenceTransformerEmbeddingFunction(
-            model_name=app.state.RAG_EMBEDDING_MODEL,
-            device=DEVICE_TYPE,
->>>>>>> 1a2971ae
         )
 
     if app.state.RAG_EMBEDDING_MODEL_PATH == old_model_path:
@@ -186,12 +170,9 @@
     log.debug(
         f"app.state.RAG_EMBEDDING_MODEL_PATH: {app.state.RAG_EMBEDDING_MODEL_PATH}"
     )
-<<<<<<< HEAD
     log.debug(f"old_model_path: {old_model_path}")
     log.debug(f"status: {status}")
 
-=======
->>>>>>> 1a2971ae
     return {
         "status": status,
         "embedding_model": app.state.RAG_EMBEDDING_MODEL,
