--- conflicted
+++ resolved
@@ -39,12 +39,9 @@
     FRONTEND_BUILD_DIR,
     MODEL_FILTER_ENABLED,
     MODEL_FILTER_LIST,
-<<<<<<< HEAD
     GLOBAL_LOG_LEVEL,
     SRC_LOG_LEVELS,
-=======
     WEBHOOK_URL,
->>>>>>> 2fa94956
 )
 from constants import ERROR_MESSAGES
 
